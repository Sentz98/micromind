--- conflicted
+++ resolved
@@ -124,9 +124,4 @@
             class_labels=class_labels,
         )
 
-        # Exporting onnx model.
-<<<<<<< HEAD
-        #model.export("model.onnx", "onnx", hparams.input_shape)
-=======
-        # model.export("model.onnx", "onnx", hparams.input_shape)
->>>>>>> 925026e7
+        # Exporting onnx model.