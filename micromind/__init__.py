--- conflicted
+++ resolved
@@ -1,11 +1,8 @@
 from .core import MicroMind, Metric, Stage
 
 # Package version
-<<<<<<< HEAD
 __version__ = "0.1.1"
-=======
-__version__ = "0.1.0"
->>>>>>> d318e0b8
+
 
 """datasets_info is a dictionary that contains information about the attributes
 of the datasets.
