# pyproject.toml

[build-system]
# requires = ["setuptools>=61.0.0", "wheel"]
# build-backend = "setuptools.build_meta"
requires = ["flit_core>=3.4"]
build-backend = "flit_core.buildapi"

[project]
name = "micromind"
dynamic=["version"]
description = "MicroMind"
readme = "README.md"
authors = [{ name = "Francesco Paissan & others", email = "francescopaissan@gmail.com" }]
license = { file = "LICENSE" }
classifiers = [
    "License :: OSI Approved :: Apache Software License",
    "Programming Language :: Python",
    "Programming Language :: Python :: 3",
]
keywords = ["feed", "reader", "tutorial"]
dependencies = [
    "torch",
    "torchinfo",
    "huggingface_hub",
    "accelerate==0.23.0",
    "onnx",
    "loguru"
]
requires-python = ">=3.8"

[project.optional-dependencies]
dev = ["black", "bumpver", "flake8", "isort", "pip-tools", "pytest", "pre-commit"]
conversion = [
    "onnx",
    "onnx_tf==1.10.0",
    "onnx-simplifier==0.4.13",
    "onnxruntime==1.13.1",
    "openvino-dev==2022.3.0",
    "openvino2tensorflow==1.34.0",
    "tensorflow_datasets==4.8.1",
    "tensorflow==2.11.0",
    "tensorflow_probability==0.19.0"
]

[project.urls]
Homepage = "https://github.com/fpaissan/micromind"

[project.scripts]
phinet = "__main__:main"

[tool.isort]
profile = "black"

[tool.setuptools]
py-modules = []

[tool.bumpver]
<<<<<<< HEAD
current_version = "0.1.1"
=======
current_version = "0.1.0"
>>>>>>> d318e0b8
version_pattern = "MAJOR.MINOR.PATCH"
commit_message = "bump version {old_version} -> {new_version}"
commit = true
tag = true
push = false


[tool.bumpver.file_patterns]
"pyproject.toml" = [
    'current_version = "{version}"',
]
"micromind/__init__.py" = [
    "{version}",
]<|MERGE_RESOLUTION|>--- conflicted
+++ resolved
@@ -56,11 +56,8 @@
 py-modules = []
 
 [tool.bumpver]
-<<<<<<< HEAD
 current_version = "0.1.1"
-=======
-current_version = "0.1.0"
->>>>>>> d318e0b8
+
 version_pattern = "MAJOR.MINOR.PATCH"
 commit_message = "bump version {old_version} -> {new_version}"
 commit = true
